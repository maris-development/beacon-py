site_name: Beacon Data Lake API Docs
theme:
    name: material
    features:
        - navigation.expand
        - content.code.copy
        - content.code.annotate
        - search.share
    palette:
        # Palette toggle for light mode
        - scheme: default
          toggle:
              icon: material/brightness-7
              name: Switch to dark mode

        # Palette toggle for dark mode
        - scheme: slate
          toggle:
              icon: material/brightness-4
              name: Switch to light mode

repo_url: https://github.com/maris-development/beacon-py
plugins:
    - search
<<<<<<< HEAD
=======
    - mike:
          # These fields are all optional; the defaults are as below...
          alias_type: symlink
          redirect_template: null
          deploy_prefix: ""
          canonical_version: latest
          version_selector: true
          css_dir: css
          javascript_dir: js
>>>>>>> 43506deb
    - mkdocstrings:
          handlers:
              python:
                  paths: ["."] # make MkDocs see your local package
                  options:
                      docstring_style: numpy
extra:
    version:
        provider: mike
<<<<<<< HEAD
=======
        default: latest
>>>>>>> 43506deb

markdown_extensions:
    - admonition
    - pymdownx.details
    - pymdownx.superfences
    - pymdownx.highlight:
          anchor_linenums: true
          line_spans: __span
          pygments_lang_class: true
    - pymdownx.inlinehilite
    - pymdownx.snippets

nav:
    - Home: index.md
    - Installation: installation.md
    - Getting Started: getting_started.md
    - Using The Data Lake:
          - Exploring: using/exploring.md
          - Querying: using/querying.md
          - Tables: using/tables.md
<<<<<<< HEAD
          - Datasets: using/datasets.md
=======
>>>>>>> 43506deb
    - Examples:
          - World Ocean Database: examples/wod.md
    - API Reference:
          - Client: reference/client.md
          - Query: reference/query.md
<<<<<<< HEAD
          - Dataset: reference/dataset.md
=======
>>>>>>> 43506deb
          - Functions: reference/functions.md
          - Table: reference/table.md
    - Changelog: changelog.md
    - Beacon Data Lake: https://maris-development.github.io/beacon/<|MERGE_RESOLUTION|>--- conflicted
+++ resolved
@@ -22,8 +22,6 @@
 repo_url: https://github.com/maris-development/beacon-py
 plugins:
     - search
-<<<<<<< HEAD
-=======
     - mike:
           # These fields are all optional; the defaults are as below...
           alias_type: symlink
@@ -33,7 +31,6 @@
           version_selector: true
           css_dir: css
           javascript_dir: js
->>>>>>> 43506deb
     - mkdocstrings:
           handlers:
               python:
@@ -43,10 +40,7 @@
 extra:
     version:
         provider: mike
-<<<<<<< HEAD
-=======
         default: latest
->>>>>>> 43506deb
 
 markdown_extensions:
     - admonition
@@ -67,19 +61,13 @@
           - Exploring: using/exploring.md
           - Querying: using/querying.md
           - Tables: using/tables.md
-<<<<<<< HEAD
           - Datasets: using/datasets.md
-=======
->>>>>>> 43506deb
     - Examples:
           - World Ocean Database: examples/wod.md
     - API Reference:
           - Client: reference/client.md
           - Query: reference/query.md
-<<<<<<< HEAD
           - Dataset: reference/dataset.md
-=======
->>>>>>> 43506deb
           - Functions: reference/functions.md
           - Table: reference/table.md
     - Changelog: changelog.md
